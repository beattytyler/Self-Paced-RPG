--- conflicted
+++ resolved
@@ -3,8 +3,7 @@
 <head>
     <meta charset="UTF-8" />
     <meta name="viewport" content="width=device-width, initial-scale=1.0" />
-<<<<<<< HEAD
-    <title>Standalone Login</title>
+    <title>Login</title>
     <style>
         body {
             font-family: Arial, sans-serif;
@@ -74,8 +73,7 @@
 </head>
 <body>
     <div class="login-container">
-        <h1>Standalone Login</h1>
-
+        <h1>Login</h1>
         <form method="POST" action="/login">
             <label for="email">Email:</label>
             <input type="email" name="email" id="email" required />
@@ -86,39 +84,7 @@
             <button type="submit">Login</button>
         </form>
 
-        <p>Don’t have an account? <a href="#">Register</a></p>
-=======
-    <title>Login - Standalone</title>
-    <style>
-        body { font-family: Arial; background: #f5f5f5; margin:0; padding:0; }
-        .container { max-width: 400px; margin: 5rem auto; background: #fff; padding: 2rem; border-radius: 10px; box-shadow: 0 4px 10px rgba(0,0,0,0.1); }
-        h1 { text-align: center; margin-bottom: 1rem; }
-        label { display: block; margin-top: 1rem; }
-        input { width: 100%; padding: 8px; margin-top: 0.5rem; border-radius: 5px; border: 1px solid #ccc; }
-        button { margin-top: 1rem; padding: 10px 20px; width: 100%; background: #007bff; color: white; border: none; border-radius: 5px; cursor: pointer; }
-        button:hover { background: #0056b3; }
-        .flash { color: red; margin-bottom: 1rem; }
-    </style>
-</head>
-<body>
-    <div class="container">
-        <h1>Login</h1>
-        {% with messages = get_flashed_messages(with_categories=true) %}
-            {% if messages %}
-                {% for category, msg in messages %}
-                    <div class="flash">{{ msg }}</div>
-                {% endfor %}
-            {% endif %}
-        {% endwith %}
-
-        <form method="POST" action="{{ url_for('login') }}">
-            <label>Email</label>
-            <input type="email" name="email" required>
-            <label>Password</label>
-            <input type="password" name="password" required>
-            <button type="submit">Login</button>
-        </form>
->>>>>>> 04468a01
+        <p>Don’t have an account? <a href="{{ url_for('register') }}">Register</a></p>
     </div>
 </body>
 </html>